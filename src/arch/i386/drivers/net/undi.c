--- conflicted
+++ resolved
@@ -134,10 +134,6 @@
 }
 
 static struct pci_device_id undipci_nics[] = {
-<<<<<<< HEAD
-=======
-	PCI_ROM ( 0xffff, 0xffff, "undipci", "UNDI (PCI)", 0 ),
->>>>>>> f0e9e554
 };
 
 struct pci_driver undipci_driver __pci_driver_fallback = {
