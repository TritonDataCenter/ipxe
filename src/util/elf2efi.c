/*
 * Copyright (C) 2009 Michael Brown <mbrown@fensystems.co.uk>.
 * Copyright (c) 2019, Joyent, Inc.
 *
 * This program is free software; you can redistribute it and/or
 * modify it under the terms of the GNU General Public License as
 * published by the Free Software Foundation; either version 2 of the
 * License, or any later version.
 *
 * This program is distributed in the hope that it will be useful, but
 * WITHOUT ANY WARRANTY; without even the implied warranty of
 * MERCHANTABILITY or FITNESS FOR A PARTICULAR PURPOSE.  See the GNU
 * General Public License for more details.
 *
 * You should have received a copy of the GNU General Public License
 * along with this program; if not, write to the Free Software
 * Foundation, Inc., 51 Franklin Street, Fifth Floor, Boston, MA
 * 02110-1301, USA.
 */

#define FILE_LICENCE(...) extern void __file_licence ( void )
#define	ELF_TARGET_ALL
#include <stdint.h>
#include <stddef.h>
#include <stdlib.h>
#include <stdio.h>
#include <string.h>
#include <unistd.h>
#include <errno.h>
#include <assert.h>
#include <getopt.h>
#include <sys/types.h>
#include <sys/stat.h>
#include <sys/mman.h>
#include <fcntl.h>
#include <elf.h>
#include <libgen.h>
#include <ipxe/efi/Uefi.h>
#include <ipxe/efi/IndustryStandard/PeImage.h>

#define eprintf(...) fprintf ( stderr, __VA_ARGS__ )

#undef ELF_R_TYPE
#undef ELF_R_SYM

#ifdef EFI_TARGET32

#define EFI_IMAGE_NT_HEADERS		EFI_IMAGE_NT_HEADERS32
#define EFI_IMAGE_NT_OPTIONAL_HDR_MAGIC	EFI_IMAGE_NT_OPTIONAL_HDR32_MAGIC
#define EFI_IMAGE_FILE_MACHINE		EFI_IMAGE_FILE_32BIT_MACHINE
#define ELFCLASS   ELFCLASS32
#define Elf_Ehdr   Elf32_Ehdr
#define Elf_Shdr   Elf32_Shdr
#define Elf_Sym    Elf32_Sym
#define Elf_Addr   Elf32_Addr
#define Elf_Rel    Elf32_Rel
#define Elf_Rela   Elf32_Rela
#define ELF_R_TYPE ELF32_R_TYPE
#define ELF_R_SYM  ELF32_R_SYM

#elif defined(EFI_TARGET64)

#define EFI_IMAGE_NT_HEADERS		EFI_IMAGE_NT_HEADERS64
#define EFI_IMAGE_NT_OPTIONAL_HDR_MAGIC	EFI_IMAGE_NT_OPTIONAL_HDR64_MAGIC
#define EFI_IMAGE_FILE_MACHINE		0
#define ELFCLASS   ELFCLASS64
#define Elf_Ehdr   Elf64_Ehdr
#define Elf_Shdr   Elf64_Shdr
#define Elf_Sym    Elf64_Sym
#define Elf_Addr   Elf64_Addr
#define Elf_Rel    Elf64_Rel
#define Elf_Rela   Elf64_Rela
#define ELF_R_TYPE ELF64_R_TYPE
#define ELF_R_SYM  ELF64_R_SYM

#endif

#define ELF_MREL( mach, type ) ( (mach) | ( (type) << 16 ) )

/* Provide constants missing on some platforms */
#ifndef EM_AARCH64
#define EM_AARCH64 183
#endif
#ifndef R_AARCH64_NONE
#define R_AARCH64_NONE 0
#endif
#ifndef R_AARCH64_NULL
#define R_AARCH64_NULL 256
#endif
#ifndef R_AARCH64_ABS64
#define R_AARCH64_ABS64 257
#endif
#ifndef R_AARCH64_CALL26
#define R_AARCH64_CALL26 283
#endif
#ifndef R_AARCH64_JUMP26
#define R_AARCH64_JUMP26 282
#endif
#ifndef R_AARCH64_ADR_PREL_LO21
#define R_AARCH64_ADR_PREL_LO21 274
#endif
#ifndef R_AARCH64_ADR_PREL_PG_HI21
#define R_AARCH64_ADR_PREL_PG_HI21 275
#endif
#ifndef R_AARCH64_ADD_ABS_LO12_NC
#define R_AARCH64_ADD_ABS_LO12_NC 277
#endif
#ifndef R_AARCH64_LDST8_ABS_LO12_NC
#define R_AARCH64_LDST8_ABS_LO12_NC 278
#endif
#ifndef R_AARCH64_LDST16_ABS_LO12_NC
#define R_AARCH64_LDST16_ABS_LO12_NC 284
#endif
#ifndef R_AARCH64_LDST32_ABS_LO12_NC
#define R_AARCH64_LDST32_ABS_LO12_NC 285
#endif
#ifndef R_AARCH64_LDST64_ABS_LO12_NC
#define R_AARCH64_LDST64_ABS_LO12_NC 286
#endif
#ifndef R_ARM_CALL
#define R_ARM_CALL 28
#endif
#ifndef R_ARM_THM_JUMP24
#define R_ARM_THM_JUMP24 30
#endif
#ifndef R_ARM_V4BX
#define R_ARM_V4BX 40
#endif

<<<<<<< HEAD
/*
 * illumos currently defines EM_AARCH64 in sys/elf.h, but does not define any
 * of the other ARM64 relocations.  Ideally illumos should deliver
 * sys/aarch64.h and that may happen in the future if ARM64 porting efforts
 * move forward.
 */
#if defined(sun) && !defined(_SYS_ELF_AARCH64_H)
#define	R_ARM_NONE                      0
#define	R_ARM_ABS32                     2
#define	R_ARM_REL32                     3
#define	R_ARM_THM_PC22                  10

#define	R_AARCH64_NONE                  0
#define	R_AARCH64_ABS64                 257
#define	R_AARCH64_CALL26                283
#define	R_AARCH64_JUMP26                282
#define	R_AARCH64_ADR_PREL_LO21         274
#define	R_AARCH64_ADR_PREL_PG_HI21      275
#define	R_AARCH64_ADD_ABS_LO12_NC       277
#define	R_AARCH64_LDST8_ABS_LO12_NC     278
#define	R_AARCH64_LDST16_ABS_LO12_NC    284
#define	R_AARCH64_LDST32_ABS_LO12_NC    285
#define	R_AARCH64_LDST64_ABS_LO12_NC    286
#endif

/* Seems to be missing from elf.h */
#ifndef R_AARCH64_NULL
#define R_AARCH64_NULL 256
#endif
=======
/**
 * Alignment of raw data of sections in the image file
 *
 * Some versions of signtool.exe will spuriously complain if this
 * value is less than 512.
 */
#define EFI_FILE_ALIGN  0x200
>>>>>>> ab195463

/**
 * Alignment of sections when loaded into memory
 *
 * This must equal the architecture page size, in order to allow for
 * the possibility of the firmware using page-level protection to
 * enforce section attributes at runtime.
 */
#define EFI_IMAGE_ALIGN 0x1000

struct elf_file {
	void *data;
	size_t len;
	const Elf_Ehdr *ehdr;
};

struct pe_section {
	struct pe_section *next;
	EFI_IMAGE_SECTION_HEADER hdr;
	void ( * fixup ) ( struct pe_section *section );
	uint8_t contents[0];
};

struct pe_relocs {
	struct pe_relocs *next;
	unsigned long start_rva;
	unsigned int used_relocs;
	unsigned int total_relocs;
	uint16_t *relocs;
};

struct pe_header {
	EFI_IMAGE_DOS_HEADER dos;
	uint8_t padding[128];
	EFI_IMAGE_NT_HEADERS nt;
};

static struct pe_header efi_pe_header = {
	.dos = {
		.e_magic = EFI_IMAGE_DOS_SIGNATURE,
		.e_lfanew = offsetof ( typeof ( efi_pe_header ), nt ),
	},
	.nt = {
		.Signature = EFI_IMAGE_NT_SIGNATURE,
		.FileHeader = {
			.TimeDateStamp = 0x10d1a884,
			.SizeOfOptionalHeader =
				sizeof ( efi_pe_header.nt.OptionalHeader ),
			.Characteristics = ( EFI_IMAGE_FILE_DLL |
					     EFI_IMAGE_FILE_MACHINE |
					     EFI_IMAGE_FILE_EXECUTABLE_IMAGE ),
		},
		.OptionalHeader = {
			.Magic = EFI_IMAGE_NT_OPTIONAL_HDR_MAGIC,
			.MajorLinkerVersion = 42,
			.MinorLinkerVersion = 42,
			.SectionAlignment = EFI_IMAGE_ALIGN,
			.FileAlignment = EFI_FILE_ALIGN,
			.SizeOfImage = EFI_IMAGE_ALIGN,
			.SizeOfHeaders = sizeof ( efi_pe_header ),
			.NumberOfRvaAndSizes =
				EFI_IMAGE_NUMBER_OF_DIRECTORY_ENTRIES,
		},
	},
};

/** Command-line options */
struct options {
	unsigned int subsystem;
};

/**
 * Allocate memory
 *
 * @v len		Length of memory to allocate
 * @ret ptr		Pointer to allocated memory
 */
static void * xmalloc ( size_t len ) {
	void *ptr;

	ptr = malloc ( len );
	if ( ! ptr ) {
		eprintf ( "Could not allocate %zd bytes\n", len );
		exit ( 1 );
	}

	return ptr;
}

/**
 * Align section within PE file
 *
 * @v offset		Unaligned offset
 * @ret aligned_offset	Aligned offset
 */
static unsigned long efi_file_align ( unsigned long offset ) {
	return ( ( offset + EFI_FILE_ALIGN - 1 ) & ~( EFI_FILE_ALIGN - 1 ) );
}

/**
 * Align section within PE image
 *
 * @v offset		Unaligned offset
 * @ret aligned_offset	Aligned offset
 */
static unsigned long efi_image_align ( unsigned long offset ) {
	return ( ( offset + EFI_IMAGE_ALIGN - 1 ) & ~( EFI_IMAGE_ALIGN - 1 ) );
}

/**
 * Generate entry in PE relocation table
 *
 * @v pe_reltab		PE relocation table
 * @v rva		RVA
 * @v size		Size of relocation entry
 */
static void generate_pe_reloc ( struct pe_relocs **pe_reltab,
				unsigned long rva, size_t size ) {
	unsigned long start_rva;
	uint16_t reloc;
	struct pe_relocs *pe_rel;
	uint16_t *relocs;

	/* Construct */
	start_rva = ( rva & ~0xfff );
	reloc = ( rva & 0xfff );
	switch ( size ) {
	case 8:
		reloc |= 0xa000;
		break;
	case 4:
		reloc |= 0x3000;
		break;
	case 2:
		reloc |= 0x2000;
		break;
	default:
		eprintf ( "Unsupported relocation size %zd\n", size );
		exit ( 1 );
	}

	/* Locate or create PE relocation table */
	for ( pe_rel = *pe_reltab ; pe_rel ; pe_rel = pe_rel->next ) {
		if ( pe_rel->start_rva == start_rva )
			break;
	}
	if ( ! pe_rel ) {
		pe_rel = xmalloc ( sizeof ( *pe_rel ) );
		memset ( pe_rel, 0, sizeof ( *pe_rel ) );
		pe_rel->next = *pe_reltab;
		*pe_reltab = pe_rel;
		pe_rel->start_rva = start_rva;
	}

	/* Expand relocation list if necessary */
	if ( pe_rel->used_relocs < pe_rel->total_relocs ) {
		relocs = pe_rel->relocs;
	} else {
		pe_rel->total_relocs = ( pe_rel->total_relocs ?
					 ( pe_rel->total_relocs * 2 ) : 256 );
		relocs = xmalloc ( pe_rel->total_relocs *
				   sizeof ( pe_rel->relocs[0] ) );
		memset ( relocs, 0,
			 pe_rel->total_relocs * sizeof ( pe_rel->relocs[0] ) );
		memcpy ( relocs, pe_rel->relocs,
			 pe_rel->used_relocs * sizeof ( pe_rel->relocs[0] ) );
		free ( pe_rel->relocs );
		pe_rel->relocs = relocs;
	}

	/* Store relocation */
	pe_rel->relocs[ pe_rel->used_relocs++ ] = reloc;
}

/**
 * Calculate size of binary PE relocation table
 *
 * @v pe_reltab		PE relocation table
 * @v buffer		Buffer to contain binary table, or NULL
 * @ret size		Size of binary table
 */
static size_t output_pe_reltab ( struct pe_relocs *pe_reltab,
				 void *buffer ) {
	struct pe_relocs *pe_rel;
	unsigned int num_relocs;
	size_t size;
	size_t total_size = 0;

	for ( pe_rel = pe_reltab ; pe_rel ; pe_rel = pe_rel->next ) {
		num_relocs = ( ( pe_rel->used_relocs + 1 ) & ~1 );
		size = ( sizeof ( uint32_t ) /* VirtualAddress */ +
			 sizeof ( uint32_t ) /* SizeOfBlock */ +
			 ( num_relocs * sizeof ( uint16_t ) ) );
		if ( buffer ) {
			*( (uint32_t *) ( buffer + total_size + 0 ) )
				= pe_rel->start_rva;
			*( (uint32_t *) ( buffer + total_size + 4 ) ) = size;
			memcpy ( ( buffer + total_size + 8 ), pe_rel->relocs,
				 ( num_relocs * sizeof ( uint16_t ) ) );
		}
		total_size += size;
	}

	return total_size;
}

/**
 * Read input ELF file
 *
 * @v name		File name
 * @v elf		ELF file
 */
static void read_elf_file ( const char *name, struct elf_file *elf ) {
	static const unsigned char ident[] = {
		ELFMAG0, ELFMAG1, ELFMAG2, ELFMAG3, ELFCLASS, ELFDATA2LSB
	};
	struct stat stat;
	const Elf_Ehdr *ehdr;
	const Elf_Shdr *shdr;
	void *data;
	size_t offset;
	unsigned int i;
	int fd;

	/* Open file */
	fd = open ( name, O_RDONLY );
	if ( fd < 0 ) {
		eprintf ( "Could not open %s: %s\n", name, strerror ( errno ) );
		exit ( 1 );
	}

	/* Get file size */
	if ( fstat ( fd, &stat ) < 0 ) {
		eprintf ( "Could not get size of %s: %s\n",
			  name, strerror ( errno ) );
		exit ( 1 );
	}
	elf->len = stat.st_size;

	/* Map file */
	data = mmap ( NULL, elf->len, PROT_READ, MAP_SHARED, fd, 0 );
	if ( data == MAP_FAILED ) {
		eprintf ( "Could not map %s: %s\n", name, strerror ( errno ) );
		exit ( 1 );
	}
	elf->data = data;

	/* Close file */
	close ( fd );

	/* Check header */
	ehdr = elf->data;
	if ( ( elf->len < sizeof ( *ehdr ) ) ||
	     ( memcmp ( ident, ehdr->e_ident, sizeof ( ident ) ) != 0 ) ) {
		eprintf ( "Invalid ELF header in %s\n", name );
		exit ( 1 );
	}
	elf->ehdr = ehdr;

	/* Check section headers */
	for ( i = 0 ; i < ehdr->e_shnum ; i++ ) {
		offset = ( ehdr->e_shoff + ( i * ehdr->e_shentsize ) );
		if ( elf->len < ( offset + sizeof ( *shdr ) ) ) {
			eprintf ( "ELF section header outside file in %s\n",
				  name );
			exit ( 1 );
		}
		shdr = ( data + offset );
		if ( ( shdr->sh_type != SHT_NOBITS ) &&
		     ( ( elf->len < shdr->sh_offset ) ||
		       ( ( ( elf->len - shdr->sh_offset ) < shdr->sh_size ) ))){
			eprintf ( "ELF section %d outside file in %s\n",
				  i, name );
			exit ( 1 );
		}
		if ( shdr->sh_link >= ehdr->e_shnum ) {
			eprintf ( "ELF section %d link section %d out of "
				  "range\n", i, shdr->sh_link );
			exit ( 1 );
		}
	}
}

/**
 * Get ELF string
 *
 * @v elf		ELF file
 * @v section		String table section number
 * @v offset		String table offset
 * @ret string		ELF string
 */
static const char * elf_string ( struct elf_file *elf, unsigned int section,
				 size_t offset ) {
	const Elf_Ehdr *ehdr = elf->ehdr;
	const Elf_Shdr *shdr;
	char *string;
	char *last;

	/* Locate section header */
	if ( section >= ehdr->e_shnum ) {
		eprintf ( "Invalid ELF string section %d\n", section );
		exit ( 1 );
	}
	shdr = ( elf->data + ehdr->e_shoff + ( section * ehdr->e_shentsize ) );

	/* Sanity check section */
	if ( shdr->sh_type != SHT_STRTAB ) {
		eprintf ( "ELF section %d (type %d) is not a string table\n",
			  section, shdr->sh_type );
		exit ( 1 );
	}
	last = ( elf->data + shdr->sh_offset + shdr->sh_size - 1 );
	if ( *last != '\0' ) {
		eprintf ( "ELF section %d is not NUL-terminated\n", section );
		exit ( 1 );
	}

	/* Locate string */
	if ( offset >= shdr->sh_size ) {
		eprintf ( "Invalid ELF string offset %zd in section %d\n",
			  offset, section );
		exit ( 1 );
	}
	string = ( elf->data + shdr->sh_offset + offset );

	return string;
}

/**
 * Set machine architecture
 *
 * @v elf		ELF file
 * @v pe_header		PE file header
 */
static void set_machine ( struct elf_file *elf, struct pe_header *pe_header ) {
	const Elf_Ehdr *ehdr = elf->ehdr;
	uint16_t machine;

	/* Identify machine architecture */
	switch ( ehdr->e_machine ) {
	case EM_386:
		machine = EFI_IMAGE_MACHINE_IA32;
		break;
	case EM_X86_64:
		machine = EFI_IMAGE_MACHINE_X64;
		break;
	case EM_ARM:
		machine = EFI_IMAGE_MACHINE_ARMTHUMB_MIXED;
		break;
	case EM_AARCH64:
		machine = EFI_IMAGE_MACHINE_AARCH64;
		break;
	default:
		eprintf ( "Unknown ELF architecture %d\n", ehdr->e_machine );
		exit ( 1 );
	}

	/* Set machine architecture */
	pe_header->nt.FileHeader.Machine = machine;
}

/**
 * Process section
 *
 * @v elf		ELF file
 * @v shdr		ELF section header
 * @v pe_header		PE file header
 * @ret new		New PE section
 */
static struct pe_section * process_section ( struct elf_file *elf,
					     const Elf_Shdr *shdr,
					     struct pe_header *pe_header ) {
	struct pe_section *new;
	const char *name;
	size_t name_len;
	size_t section_memsz;
	size_t section_filesz;
	unsigned long code_start;
	unsigned long code_end;
	unsigned long data_start;
	unsigned long data_mid;
	unsigned long data_end;
	unsigned long start;
	unsigned long end;
	unsigned long *applicable_start;
	unsigned long *applicable_end;

	/* Get section name */
	name = elf_string ( elf, elf->ehdr->e_shstrndx, shdr->sh_name );

	/* Extract current RVA limits from file header */
	code_start = pe_header->nt.OptionalHeader.BaseOfCode;
	code_end = ( code_start + pe_header->nt.OptionalHeader.SizeOfCode );
#if defined(EFI_TARGET32)
	data_start = pe_header->nt.OptionalHeader.BaseOfData;
#elif defined(EFI_TARGET64)
	data_start = code_end;
#endif
	data_mid = ( data_start +
		     pe_header->nt.OptionalHeader.SizeOfInitializedData );
	data_end = ( data_mid +
		     pe_header->nt.OptionalHeader.SizeOfUninitializedData );

	/* Allocate PE section */
	section_memsz = shdr->sh_size;
	section_filesz = ( ( shdr->sh_type == SHT_PROGBITS ) ?
			   efi_file_align ( section_memsz ) : 0 );
	new = xmalloc ( sizeof ( *new ) + section_filesz );
	memset ( new, 0, sizeof ( *new ) + section_filesz );

	/* Fill in section header details */
	name_len = strlen ( name );
	if ( name_len > sizeof ( new->hdr.Name ) )
		name_len = sizeof ( new->hdr.Name );
	memcpy ( new->hdr.Name, name, name_len );
	new->hdr.Misc.VirtualSize = section_memsz;
	new->hdr.VirtualAddress = shdr->sh_addr;
	new->hdr.SizeOfRawData = section_filesz;

	/* Fill in section characteristics and update RVA limits */
	if ( ( shdr->sh_type == SHT_PROGBITS ) &&
	     ( shdr->sh_flags & SHF_EXECINSTR ) ) {
		/* .text-type section */
		new->hdr.Characteristics =
			( EFI_IMAGE_SCN_CNT_CODE |
			  EFI_IMAGE_SCN_MEM_NOT_PAGED |
			  EFI_IMAGE_SCN_MEM_EXECUTE |
			  EFI_IMAGE_SCN_MEM_READ );
		applicable_start = &code_start;
		applicable_end = &code_end;
	} else if ( ( shdr->sh_type == SHT_PROGBITS ) &&
		    ( shdr->sh_flags & SHF_WRITE ) ) {
		/* .data-type section */
		new->hdr.Characteristics =
			( EFI_IMAGE_SCN_CNT_INITIALIZED_DATA |
			  EFI_IMAGE_SCN_MEM_NOT_PAGED |
			  EFI_IMAGE_SCN_MEM_READ |
			  EFI_IMAGE_SCN_MEM_WRITE );
		applicable_start = &data_start;
		applicable_end = &data_mid;
	} else if ( shdr->sh_type == SHT_PROGBITS ) {
		/* .rodata-type section */
		new->hdr.Characteristics =
			( EFI_IMAGE_SCN_CNT_INITIALIZED_DATA |
			  EFI_IMAGE_SCN_MEM_NOT_PAGED |
			  EFI_IMAGE_SCN_MEM_READ );
		applicable_start = &data_start;
		applicable_end = &data_mid;
	} else if ( shdr->sh_type == SHT_NOBITS ) {
		/* .bss-type section */
		new->hdr.Characteristics =
			( EFI_IMAGE_SCN_CNT_UNINITIALIZED_DATA |
			  EFI_IMAGE_SCN_MEM_NOT_PAGED |
			  EFI_IMAGE_SCN_MEM_READ |
			  EFI_IMAGE_SCN_MEM_WRITE );
		applicable_start = &data_mid;
		applicable_end = &data_end;
	} else {
		eprintf ( "Unrecognised characteristics for section %s\n",
			  name );
		exit ( 1 );
	}

	/* Copy in section contents */
	if ( shdr->sh_type == SHT_PROGBITS ) {
		memcpy ( new->contents, ( elf->data + shdr->sh_offset ),
			 shdr->sh_size );
	}

	/* Update RVA limits */
	start = new->hdr.VirtualAddress;
	end = ( start + new->hdr.Misc.VirtualSize );
	if ( ( ! *applicable_start ) || ( *applicable_start >= start ) )
		*applicable_start = start;
	if ( *applicable_end < end )
		*applicable_end = end;
	if ( data_start < code_end )
		data_start = code_end;
	if ( data_mid < data_start )
		data_mid = data_start;
	if ( data_end < data_mid )
		data_end = data_mid;

	/* Write RVA limits back to file header */
	pe_header->nt.OptionalHeader.BaseOfCode = code_start;
	pe_header->nt.OptionalHeader.SizeOfCode = ( code_end - code_start );
#if defined(EFI_TARGET32)
	pe_header->nt.OptionalHeader.BaseOfData = data_start;
#endif
	pe_header->nt.OptionalHeader.SizeOfInitializedData =
		( data_mid - data_start );
	pe_header->nt.OptionalHeader.SizeOfUninitializedData =
		( data_end - data_mid );

	/* Update remaining file header fields */
	pe_header->nt.FileHeader.NumberOfSections++;
	pe_header->nt.OptionalHeader.SizeOfHeaders += sizeof ( new->hdr );
	pe_header->nt.OptionalHeader.SizeOfImage =
		efi_image_align ( data_end );

	return new;
}

/**
 * Process relocation record
 *
 * @v elf		ELF file
 * @v shdr		ELF section header
 * @v syms		Symbol table
 * @v nsyms		Number of symbol table entries
 * @v rel		Relocation record
 * @v pe_reltab		PE relocation table to fill in
 */
static void process_reloc ( struct elf_file *elf, const Elf_Shdr *shdr,
			    const Elf_Sym *syms, unsigned int nsyms,
			    const Elf_Rel *rel, struct pe_relocs **pe_reltab ) {
	unsigned int type = ELF_R_TYPE ( rel->r_info );
	unsigned int sym = ELF_R_SYM ( rel->r_info );
	unsigned int mrel = ELF_MREL ( elf->ehdr->e_machine, type );
	size_t offset = ( shdr->sh_addr + rel->r_offset );

	/* Look up symbol and process relocation */
	if ( sym >= nsyms ) {
		eprintf ( "Symbol out of range\n" );
		exit ( 1 );
	}
	if ( syms[sym].st_shndx == SHN_ABS ) {
		/* Skip absolute symbols; the symbol value won't
		 * change when the object is loaded.
		 */
	} else {
		switch ( mrel ) {
		case ELF_MREL ( EM_386, R_386_NONE ) :
		case ELF_MREL ( EM_ARM, R_ARM_NONE ) :
		case ELF_MREL ( EM_X86_64, R_X86_64_NONE ) :
		case ELF_MREL ( EM_AARCH64, R_AARCH64_NONE ) :
		case ELF_MREL ( EM_AARCH64, R_AARCH64_NULL ) :
			/* Ignore dummy relocations used by REQUIRE_SYMBOL() */
			break;
		case ELF_MREL ( EM_386, R_386_32 ) :
		case ELF_MREL ( EM_ARM, R_ARM_ABS32 ) :
		case ELF_MREL ( EM_X86_64, R_X86_64_32 ) :
		case ELF_MREL ( EM_X86_64, R_X86_64_32S ) :
			/* Generate a 4-byte PE relocation */
			generate_pe_reloc ( pe_reltab, offset, 4 );
			break;
		case ELF_MREL ( EM_X86_64, R_X86_64_64 ) :
		case ELF_MREL ( EM_AARCH64, R_AARCH64_ABS64 ) :
			/* Generate an 8-byte PE relocation */
			generate_pe_reloc ( pe_reltab, offset, 8 );
			break;
		case ELF_MREL ( EM_386, R_386_PC32 ) :
		case ELF_MREL ( EM_ARM, R_ARM_CALL ) :
		case ELF_MREL ( EM_ARM, R_ARM_REL32 ) :
		case ELF_MREL ( EM_ARM, R_ARM_THM_PC22 ) :
		case ELF_MREL ( EM_ARM, R_ARM_THM_JUMP24 ) :
		case ELF_MREL ( EM_ARM, R_ARM_V4BX ):
		case ELF_MREL ( EM_X86_64, R_X86_64_PC32 ) :
		case ELF_MREL ( EM_X86_64, R_X86_64_PLT32 ) :
		case ELF_MREL ( EM_AARCH64, R_AARCH64_CALL26 ) :
		case ELF_MREL ( EM_AARCH64, R_AARCH64_JUMP26 ) :
		case ELF_MREL ( EM_AARCH64, R_AARCH64_ADR_PREL_LO21 ) :
		case ELF_MREL ( EM_AARCH64, R_AARCH64_ADR_PREL_PG_HI21 ) :
		case ELF_MREL ( EM_AARCH64, R_AARCH64_ADD_ABS_LO12_NC ) :
		case ELF_MREL ( EM_AARCH64, R_AARCH64_LDST8_ABS_LO12_NC ) :
		case ELF_MREL ( EM_AARCH64, R_AARCH64_LDST16_ABS_LO12_NC ) :
		case ELF_MREL ( EM_AARCH64, R_AARCH64_LDST32_ABS_LO12_NC ) :
		case ELF_MREL ( EM_AARCH64, R_AARCH64_LDST64_ABS_LO12_NC ) :
			/* Skip PC-relative relocations; all relative
			 * offsets remain unaltered when the object is
			 * loaded.
			 */
			break;
		default:
			eprintf ( "Unrecognised relocation type %d\n", type );
			exit ( 1 );
		}
	}
}

/**
 * Process relocation records
 *
 * @v elf		ELF file
 * @v shdr		ELF section header
 * @v stride		Relocation record size
 * @v pe_reltab		PE relocation table to fill in
 */
static void process_relocs ( struct elf_file *elf, const Elf_Shdr *shdr,
			     size_t stride, struct pe_relocs **pe_reltab ) {
	const Elf_Shdr *symtab;
	const Elf_Sym *syms;
	const Elf_Rel *rel;
	unsigned int nsyms;
	unsigned int nrels;
	unsigned int i;

	/* Identify symbol table */
	symtab = ( elf->data + elf->ehdr->e_shoff +
		   ( shdr->sh_link * elf->ehdr->e_shentsize ) );
	syms = ( elf->data + symtab->sh_offset );
	nsyms = ( symtab->sh_size / sizeof ( syms[0] ) );

	/* Process each relocation */
	rel = ( elf->data + shdr->sh_offset );
	nrels = ( shdr->sh_size / stride );
	for ( i = 0 ; i < nrels ; i++ ) {
		process_reloc ( elf, shdr, syms, nsyms, rel, pe_reltab );
		rel = ( ( ( const void * ) rel ) + stride );
	}
}

/**
 * Create relocations section
 *
 * @v pe_header		PE file header
 * @v pe_reltab		PE relocation table
 * @ret section		Relocation section
 */
static struct pe_section *
create_reloc_section ( struct pe_header *pe_header,
		       struct pe_relocs *pe_reltab ) {
	struct pe_section *reloc;
	size_t section_memsz;
	size_t section_filesz;
	EFI_IMAGE_DATA_DIRECTORY *relocdir;

	/* Allocate PE section */
	section_memsz = output_pe_reltab ( pe_reltab, NULL );
	section_filesz = efi_file_align ( section_memsz );
	reloc = xmalloc ( sizeof ( *reloc ) + section_filesz );
	memset ( reloc, 0, sizeof ( *reloc ) + section_filesz );

	/* Fill in section header details */
	strncpy ( ( char * ) reloc->hdr.Name, ".reloc",
		  sizeof ( reloc->hdr.Name ) );
	reloc->hdr.Misc.VirtualSize = section_memsz;
	reloc->hdr.VirtualAddress = pe_header->nt.OptionalHeader.SizeOfImage;
	reloc->hdr.SizeOfRawData = section_filesz;
	reloc->hdr.Characteristics = ( EFI_IMAGE_SCN_CNT_INITIALIZED_DATA |
				       EFI_IMAGE_SCN_MEM_DISCARDABLE |
				       EFI_IMAGE_SCN_MEM_NOT_PAGED |
				       EFI_IMAGE_SCN_MEM_READ );

	/* Copy in section contents */
	output_pe_reltab ( pe_reltab, reloc->contents );

	/* Update file header details */
	pe_header->nt.FileHeader.NumberOfSections++;
	pe_header->nt.OptionalHeader.SizeOfHeaders += sizeof ( reloc->hdr );
	pe_header->nt.OptionalHeader.SizeOfImage +=
		efi_image_align ( section_memsz );
	relocdir = &(pe_header->nt.OptionalHeader.DataDirectory
		     [EFI_IMAGE_DIRECTORY_ENTRY_BASERELOC]);
	relocdir->VirtualAddress = reloc->hdr.VirtualAddress;
	relocdir->Size = section_memsz;

	return reloc;
}

/**
 * Fix up debug section
 *
 * @v debug		Debug section
 */
static void fixup_debug_section ( struct pe_section *debug ) {
	EFI_IMAGE_DEBUG_DIRECTORY_ENTRY *contents;

	/* Fix up FileOffset */
	contents = ( ( void * ) debug->contents );
	contents->FileOffset += ( debug->hdr.PointerToRawData -
				  debug->hdr.VirtualAddress );
}

/**
 * Create debug section
 *
 * @v pe_header		PE file header
 * @ret section		Debug section
 */
static struct pe_section *
create_debug_section ( struct pe_header *pe_header, const char *filename ) {
	struct pe_section *debug;
	size_t section_memsz;
	size_t section_filesz;
	EFI_IMAGE_DATA_DIRECTORY *debugdir;
	struct {
		EFI_IMAGE_DEBUG_DIRECTORY_ENTRY debug;
		EFI_IMAGE_DEBUG_CODEVIEW_RSDS_ENTRY rsds;
		char name[ strlen ( filename ) + 1 ];
	} *contents;

	/* Allocate PE section */
	section_memsz = sizeof ( *contents );
	section_filesz = efi_file_align ( section_memsz );
	debug = xmalloc ( sizeof ( *debug ) + section_filesz );
	memset ( debug, 0, sizeof ( *debug ) + section_filesz );
	contents = ( void * ) debug->contents;

	/* Fill in section header details */
	strncpy ( ( char * ) debug->hdr.Name, ".debug",
		  sizeof ( debug->hdr.Name ) );
	debug->hdr.Misc.VirtualSize = section_memsz;
	debug->hdr.VirtualAddress = pe_header->nt.OptionalHeader.SizeOfImage;
	debug->hdr.SizeOfRawData = section_filesz;
	debug->hdr.Characteristics = ( EFI_IMAGE_SCN_CNT_INITIALIZED_DATA |
				       EFI_IMAGE_SCN_MEM_DISCARDABLE |
				       EFI_IMAGE_SCN_MEM_NOT_PAGED |
				       EFI_IMAGE_SCN_MEM_READ );
	debug->fixup = fixup_debug_section;

	/* Create section contents */
	contents->debug.TimeDateStamp = 0x10d1a884;
	contents->debug.Type = EFI_IMAGE_DEBUG_TYPE_CODEVIEW;
	contents->debug.SizeOfData =
		( sizeof ( *contents ) - sizeof ( contents->debug ) );
	contents->debug.RVA = ( debug->hdr.VirtualAddress +
				offsetof ( typeof ( *contents ), rsds ) );
	contents->debug.FileOffset = contents->debug.RVA;
	contents->rsds.Signature = CODEVIEW_SIGNATURE_RSDS;
	snprintf ( contents->name, sizeof ( contents->name ), "%s",
		   filename );

	/* Update file header details */
	pe_header->nt.FileHeader.NumberOfSections++;
	pe_header->nt.OptionalHeader.SizeOfHeaders += sizeof ( debug->hdr );
	pe_header->nt.OptionalHeader.SizeOfImage +=
		efi_image_align ( section_memsz );
	debugdir = &(pe_header->nt.OptionalHeader.DataDirectory
		     [EFI_IMAGE_DIRECTORY_ENTRY_DEBUG]);
	debugdir->VirtualAddress = debug->hdr.VirtualAddress;
	debugdir->Size = sizeof ( contents->debug );

	return debug;
}

/**
 * Write out PE file
 *
 * @v pe_header		PE file header
 * @v pe_sections	List of PE sections
 * @v pe		Output file
 */
static void write_pe_file ( struct pe_header *pe_header,
			    struct pe_section *pe_sections,
			    FILE *pe ) {
	struct pe_section *section;
	unsigned long fpos = 0;

	/* Align length of headers */
	fpos = pe_header->nt.OptionalHeader.SizeOfHeaders =
		efi_file_align ( pe_header->nt.OptionalHeader.SizeOfHeaders );

	/* Assign raw data pointers */
	for ( section = pe_sections ; section ; section = section->next ) {
		if ( section->hdr.SizeOfRawData ) {
			section->hdr.PointerToRawData = fpos;
			fpos += section->hdr.SizeOfRawData;
			fpos = efi_file_align ( fpos );
		}
		if ( section->fixup )
			section->fixup ( section );
	}

	/* Write file header */
	if ( fwrite ( pe_header, sizeof ( *pe_header ), 1, pe ) != 1 ) {
		perror ( "Could not write PE header" );
		exit ( 1 );
	}

	/* Write section headers */
	for ( section = pe_sections ; section ; section = section->next ) {
		if ( fwrite ( &section->hdr, sizeof ( section->hdr ),
			      1, pe ) != 1 ) {
			perror ( "Could not write section header" );
			exit ( 1 );
		}
	}

	/* Write sections */
	for ( section = pe_sections ; section ; section = section->next ) {
		if ( fseek ( pe, section->hdr.PointerToRawData,
			     SEEK_SET ) != 0 ) {
			eprintf ( "Could not seek to %x: %s\n",
				  section->hdr.PointerToRawData,
				  strerror ( errno ) );
			exit ( 1 );
		}
		if ( section->hdr.SizeOfRawData &&
		     ( fwrite ( section->contents, section->hdr.SizeOfRawData,
				1, pe ) != 1 ) ) {
			eprintf ( "Could not write section %.8s: %s\n",
				  section->hdr.Name, strerror ( errno ) );
			exit ( 1 );
		}
	}
}

/**
 * Convert ELF to PE
 *
 * @v elf_name		ELF file name
 * @v pe_name		PE file name
 */
static void elf2pe ( const char *elf_name, const char *pe_name,
		     struct options *opts ) {
	char pe_name_tmp[ strlen ( pe_name ) + 1 ];
	struct pe_relocs *pe_reltab = NULL;
	struct pe_section *pe_sections = NULL;
	struct pe_section **next_pe_section = &pe_sections;
	struct pe_header pe_header;
	struct elf_file elf;
	const Elf_Shdr *shdr;
	size_t offset;
	unsigned int i;
	FILE *pe;

	/* Create a modifiable copy of the PE name */
	memcpy ( pe_name_tmp, pe_name, sizeof ( pe_name_tmp ) );

	/* Read ELF file */
	read_elf_file ( elf_name, &elf );

	/* Initialise the PE header */
	memcpy ( &pe_header, &efi_pe_header, sizeof ( pe_header ) );
	set_machine ( &elf, &pe_header );
	pe_header.nt.OptionalHeader.AddressOfEntryPoint = elf.ehdr->e_entry;
	pe_header.nt.OptionalHeader.Subsystem = opts->subsystem;

	/* Process input sections */
	for ( i = 0 ; i < elf.ehdr->e_shnum ; i++ ) {
		offset = ( elf.ehdr->e_shoff + ( i * elf.ehdr->e_shentsize ) );
		shdr = ( elf.data + offset );

		/* Process section */
		if ( shdr->sh_flags & SHF_ALLOC ) {

			/* Create output section */
			*(next_pe_section) = process_section ( &elf, shdr,
							       &pe_header );
			next_pe_section = &(*next_pe_section)->next;

		} else if ( shdr->sh_type == SHT_REL ) {

			/* Process .rel relocations */
			process_relocs ( &elf, shdr, sizeof ( Elf_Rel ),
					 &pe_reltab );

		} else if ( shdr->sh_type == SHT_RELA ) {

			/* Process .rela relocations */
			process_relocs ( &elf, shdr, sizeof ( Elf_Rela ),
					 &pe_reltab );
		}
	}

	/* Create the .reloc section */
	*(next_pe_section) = create_reloc_section ( &pe_header, pe_reltab );
	next_pe_section = &(*next_pe_section)->next;

	/* Create the .debug section */
	*(next_pe_section) = create_debug_section ( &pe_header,
						    basename ( pe_name_tmp ) );
	next_pe_section = &(*next_pe_section)->next;

	/* Write out PE file */
	pe = fopen ( pe_name, "w" );
	if ( ! pe ) {
		eprintf ( "Could not open %s for writing: %s\n",
			  pe_name, strerror ( errno ) );
		exit ( 1 );
	}
	write_pe_file ( &pe_header, pe_sections, pe );
	fclose ( pe );

	/* Unmap ELF file */
	munmap ( elf.data, elf.len );
}

/**
 * Print help
 *
 * @v program_name	Program name
 */
static void print_help ( const char *program_name ) {
	eprintf ( "Syntax: %s [--subsystem=<number>] infile outfile\n",
		  program_name );
}

/**
 * Parse command-line options
 *
 * @v argc		Argument count
 * @v argv		Argument list
 * @v opts		Options structure to populate
 */
static int parse_options ( const int argc, char **argv,
			   struct options *opts ) {
	char *end;
	int c;

	while (1) {
		int option_index = 0;
		static struct option long_options[] = {
			{ "subsystem", required_argument, NULL, 's' },
			{ "help", 0, NULL, 'h' },
			{ 0, 0, 0, 0 }
		};

		if ( ( c = getopt_long ( argc, argv, "s:h",
					 long_options,
					 &option_index ) ) == -1 ) {
			break;
		}

		switch ( c ) {
		case 's':
			opts->subsystem = strtoul ( optarg, &end, 0 );
			if ( *end || ( ! *optarg ) ) {
				eprintf ( "Invalid subsytem \"%s\"\n",
					  optarg );
				exit ( 2 );
			}
			break;
		case 'h':
			print_help ( argv[0] );
			exit ( 0 );
		case '?':
		default:
			exit ( 2 );
		}
	}
	return optind;
}

int main ( int argc, char **argv ) {
	struct options opts = {
		.subsystem = EFI_IMAGE_SUBSYSTEM_EFI_APPLICATION,
	};
	int infile_index;
	const char *infile;
	const char *outfile;

	/* Parse command-line arguments */
	infile_index = parse_options ( argc, argv, &opts );
	if ( argc != ( infile_index + 2 ) ) {
		print_help ( argv[0] );
		exit ( 2 );
	}
	infile = argv[infile_index];
	outfile = argv[infile_index + 1];

	/* Convert file */
	elf2pe ( infile, outfile, &opts );

	return 0;
}<|MERGE_RESOLUTION|>--- conflicted
+++ resolved
@@ -127,7 +127,6 @@
 #define R_ARM_V4BX 40
 #endif
 
-<<<<<<< HEAD
 /*
  * illumos currently defines EM_AARCH64 in sys/elf.h, but does not define any
  * of the other ARM64 relocations.  Ideally illumos should deliver
@@ -157,7 +156,7 @@
 #ifndef R_AARCH64_NULL
 #define R_AARCH64_NULL 256
 #endif
-=======
+
 /**
  * Alignment of raw data of sections in the image file
  *
@@ -165,7 +164,6 @@
  * value is less than 512.
  */
 #define EFI_FILE_ALIGN  0x200
->>>>>>> ab195463
 
 /**
  * Alignment of sections when loaded into memory
