--- conflicted
+++ resolved
@@ -1,7 +1,7 @@
 /*
  * Copyright (C) 2009 Michael Brown <mbrown@fensystems.co.uk>.
  * Copyright (c) 2019, Joyent, Inc.
- * Copyright 2023 MNX Cloud, Inc.
+ * Copyright 2024 MNX Cloud, Inc.
  *
  * This program is free software; you can redistribute it and/or
  * modify it under the terms of the GNU General Public License as
@@ -921,15 +921,12 @@
 			 * loaded.
 			 */
 			break;
-<<<<<<< HEAD
-#if 0	/* XXX TRITON - We handle this case for ourselves, see above. */
-=======
 		case ELF_MREL ( EM_LOONGARCH, R_LARCH_RELAX ):
 			/* Relocation can be relaxed (optimized out).
 			 * Ignore it for now.
 			 */
 			break;
->>>>>>> 926816c5
+#if 0	/* XXX TRITON - We handle this case for ourselves, see above. */
 		case ELF_MREL ( EM_X86_64, R_X86_64_32 ) :
 			/* Ignore 32-bit relocations in a hybrid
 			 * 32-bit BIOS and 64-bit UEFI binary,
