# -*- makefile -*- : Force emacs to use Makefile mode
#
# This file contains various boring housekeeping functions that would
# otherwise seriously clutter up the main Makefile.

###############################################################################
#
# Find a usable "echo -e" substitute.
#
TAB 			:= $(shell $(PRINTF) '\t')
ECHO_E_ECHO		:= $(ECHO)
ECHO_E_ECHO_E		:= $(ECHO) -e
ECHO_E_BIN_ECHO 	:= /bin/echo
ECHO_E_BIN_ECHO_E 	:= /bin/echo -e
ECHO_E_ECHO_TAB		:= $(shell $(ECHO_E_ECHO) '\t' | cat)
ECHO_E_ECHO_E_TAB	:= $(shell $(ECHO_E_ECHO_E) '\t' | cat)
ECHO_E_BIN_ECHO_TAB 	:= $(shell $(ECHO_E_BIN_ECHO) '\t')
ECHO_E_BIN_ECHO_E_TAB 	:= $(shell $(ECHO_E_BIN_ECHO_E) '\t')

ifeq ($(ECHO_E_ECHO_TAB),$(TAB))
ECHO_E		:= $(ECHO_E_ECHO)
endif
ifeq ($(ECHO_E_ECHO_E_TAB),$(TAB))
ECHO_E		:= $(ECHO_E_ECHO_E)
endif
ifeq ($(ECHO_E_BIN_ECHO_TAB),$(TAB))
ECHO_E		:= $(ECHO_E_BIN_ECHO)
endif
ifeq ($(ECHO_E_BIN_ECHO_E_TAB),$(TAB))
ECHO_E		:= $(ECHO_E_BIN_ECHO_E)
endif

.echocheck :
ifdef ECHO_E
	@$(TOUCH) $@
else
	@$(PRINTF) '%24s : x%sx\n' 'tab' '$(TAB)'
	@$(PRINTF) '%24s : x%sx\n' '"$(ECHO_E_ECHO) \t"' \
				    '$(ECHO_E_ECHO_TAB)'
	@$(PRINTF) '%24s : x%sx\n' '"$(ECHO_E_ECHO_E) \t"' \
				    '$(ECHO_E_ECHO_E_TAB)'
	@$(PRINTF) '%24s : x%sx\n' '"$(ECHO_E_BIN_ECHO) \t"' \
				    '$(ECHO_E_BIN_ECHO_TAB)'
	@$(PRINTF) '%24s : x%sx\n' '"$(ECHO_E_BIN_ECHO_E) \t"' \
				    '$(ECHO_E_BIN_ECHO_E_TAB)'
	@$(ECHO) "No usable \"echo -e\" substitute found"
	@exit 1
endif
MAKEDEPS	+= .echocheck
VERYCLEANUP	+= .echocheck

echo :
	@$(ECHO) "Using \"$(ECHO_E)\" for \"echo -e\""

###############################################################################
#
# Generate a usable "seq" substitute
#
define seq
	$(shell $(AWK) 'BEGIN { for ( i = $(1) ; i <= $(2) ; i++ ) print i }')
endef

###############################################################################
#
# Determine host OS
#
HOST_OS		:= $(shell uname -s)
hostos :
	@$(ECHO) $(HOST_OS)

###############################################################################
#
# Determine compiler

CCDEFS		:= $(shell $(CC) -E -x c -c /dev/null -dM | cut -d" " -f2)
ccdefs:
	@$(ECHO) $(CCDEFS)

ifeq ($(filter __ICC,$(CCDEFS)),__ICC)
CCTYPE		:= icc
else
CCTYPE		:= gcc
endif
cctype:
	@$(ECHO) $(CCTYPE)

###############################################################################
#
# Check for tools that can cause failed builds
#

ifeq ($(CCTYPE),gcc)
GCC_2_96_BANNER := $(shell $(CC) -v 2>&1 | $(GREP) -is 'gcc version 2\.96')
ifneq ($(GCC_2_96_BANNER),)
$(warning gcc 2.96 is unsuitable for compiling iPXE)
$(warning Use gcc 2.95 or a newer version instead)
$(error Unsuitable build environment found)
endif
endif

PERL_UNICODE_CHECK := $(shell $(PERL) -e 'use bytes; print chr(255)' | wc -c)
ifeq ($(PERL_UNICODE_CHECK),2)
$(warning Your Perl version has a Unicode handling bug)
$(warning Execute this command before building iPXE:)
$(warning export LANG=$${LANG%.UTF-8})
$(error Unsuitable build environment found)
endif

LD_GOLD_BANNER := $(shell $(LD) -v 2>&1 | $(GREP) 'GNU gold')
ifneq ($(LD_GOLD_BANNER),)
$(warning GNU gold is unsuitable for building iPXE)
$(warning Use GNU ld instead)
$(error Unsuitable build environment found)
endif

###############################################################################
#
# Check if $(eval ...) is available to use
#

HAVE_EVAL :=
ifndef NO_EVAL
$(eval HAVE_EVAL := yes)
endif
eval :
	@$(ECHO) $(HAVE_EVAL)

###############################################################################
#
# Check for various tool workarounds
#

WORKAROUND_CFLAGS :=
WORKAROUND_ASFLAGS :=
WORKAROUND_LDFLAGS :=

# Make syntax does not allow use of comma or space in certain places.
# This ugly workaround is suggested in the manual.
#
COMMA	:= ,
EMPTY	:=
SPACE	:= $(EMPTY) $(EMPTY)
HASH	:= \#
define NEWLINE


endef

<<<<<<< HEAD
# Check for an old version of gas (binutils 2.9.1)
#
OLDGAS	:= $(shell $(AS) --version | $(GREP) -q '2\.9\.1' && $(ECHO) -DGAS291)
WORKAROUND_CFLAGS += $(OLDGAS)
oldgas :
	@$(ECHO) $(oldgas)

=======
>>>>>>> c6c80789
# Some widespread patched versions of gcc include -fstack-protector by
# default, even when -ffreestanding is specified.  We therefore need
# to disable -fstack-protector if the compiler supports it.
#
ifeq ($(CCTYPE),gcc)
SP_TEST = $(CC) -fno-stack-protector -x c -c /dev/null \
		-o /dev/null >/dev/null 2>&1
SP_FLAGS := $(shell $(SP_TEST) && $(ECHO) '-fno-stack-protector')
WORKAROUND_CFLAGS += $(SP_FLAGS)
endif

# Some widespread patched versions of gcc include -fPIE -Wl,-pie by
# default.  Note that gcc will exit *successfully* if it fails to
# recognise an option that starts with "no", so we have to test for
# output on stderr instead of checking the exit status.
#
ifeq ($(CCTYPE),gcc)
PIE_TEST = [ -z "`$(CC) -fno-PIE -nopie -x c -c /dev/null -o /dev/null 2>&1`" ]
PIE_FLAGS := $(shell $(PIE_TEST) && $(ECHO) '-fno-PIE -nopie')
WORKAROUND_CFLAGS += $(PIE_FLAGS)
endif

# gcc 4.4 generates .eh_frame sections by default, which distort the
# output of "size".  Inhibit this.
#
ifeq ($(CCTYPE),gcc)
CFI_TEST = $(CC) -fno-dwarf2-cfi-asm -fno-exceptions -fno-unwind-tables \
		 -fno-asynchronous-unwind-tables -x c -c /dev/null \
		 -o /dev/null >/dev/null 2>&1
CFI_FLAGS := $(shell $(CFI_TEST) && \
	       $(ECHO) '-fno-dwarf2-cfi-asm -fno-exceptions ' \
		       '-fno-unwind-tables -fno-asynchronous-unwind-tables')
WORKAROUND_CFLAGS += $(CFI_FLAGS)
endif

# gcc 4.6 generates spurious warnings if -Waddress is in force.
# Inhibit this.
#
ifeq ($(CCTYPE),gcc)
WNA_TEST = $(CC) -Wno-address -x c -c /dev/null -o /dev/null >/dev/null 2>&1
WNA_FLAGS := $(shell $(WNA_TEST) && $(ECHO) '-Wno-address')
WORKAROUND_CFLAGS += $(WNA_FLAGS)
endif

# Some versions of gas choke on division operators, treating them as
# comment markers.  Specifying --divide will work around this problem,
# but isn't available on older gas versions.
#
DIVIDE_TEST = $(AS) --divide /dev/null -o /dev/null 2>/dev/null
DIVIDE_FLAGS := $(shell $(DIVIDE_TEST) && $(ECHO) '--divide')
WORKAROUND_ASFLAGS += $(DIVIDE_FLAGS)

###############################################################################
#
# Build verbosity
#
ifeq ($(V),1)
Q :=
QM := @\#
else
Q := @
QM := @
endif

###############################################################################
#
# Checker
#
ifeq ($(C),1)
export REAL_CC := $(CC)
CC := cgcc
CFLAGS += -Wno-decl
endif

###############################################################################
#
# Set BIN according to whatever was specified on the command line as
# the build target.
#

# Determine how many different BIN directories are mentioned in the
# make goals.
#
BIN_GOALS	:= $(filter bin/% bin-%,$(MAKECMDGOALS))
BIN_GOALS_BINS	:= $(sort $(foreach BG,$(BIN_GOALS),\
				    $(firstword $(subst /, ,$(BG)))))
NUM_BINS	:= $(words $(BIN_GOALS_BINS))

ifeq ($(NUM_BINS),0)

# No BIN directory was specified.  Set BIN to "bin" as a sensible
# default.

BIN		:= bin

else # NUM_BINS == 0

ifeq ($(NUM_BINS),1)

# If exactly one BIN directory was specified, set BIN to match this
# directory.
#
BIN		:= $(firstword $(BIN_GOALS_BINS))

else # NUM_BINS == 1

# More than one BIN directory was specified.  We cannot handle the
# latter case within a single make invocation, so set up recursive
# targets for each BIN directory.  Use exactly one target for each BIN
# directory since running multiple make invocations within the same
# BIN directory is likely to cause problems.
#
# Leave $(BIN) undefined.  This has implications for any target that
# depends on $(BIN); such targets should be made conditional upon the
# existence of $(BIN).
#
BIN_GOALS_FIRST	:= $(foreach BGB,$(BIN_GOALS_BINS),\
			     $(firstword $(filter $(BGB)/%,$(BIN_GOALS))))
BIN_GOALS_OTHER	:= $(filter-out $(BIN_GOALS_FIRST),$(BIN_GOALS))

$(BIN_GOALS_FIRST) : % : BIN_RECURSE
	$(Q)$(MAKE) --no-print-directory BIN=$(firstword $(subst /, ,$@)) \
	    $(filter $(firstword $(subst /, ,$@))/%, $(BIN_GOALS))
$(BIN_GOALS_OTHER) : % : BIN_RECURSE
	$(Q)$(TRUE)
.PHONY : BIN_RECURSE

endif # NUM_BINS == 1
endif # NUM_BINS == 0

ifdef BIN

# Create $(BIN) directory if it doesn't exist yet
#
ifeq ($(wildcard $(BIN)),)
$(shell $(MKDIR) -p $(BIN))
endif

# Target to allow e.g. "make bin-efi arch"
#
$(BIN) :
	@# Do nothing, silently
.PHONY : $(BIN)

# Remove everything in $(BIN) for a "make clean"
#
CLEANUP	+= $(BIN)/*.* # Avoid picking up directories

endif # defined(BIN)

# Determine whether or not we need to include the dependency files
#
NO_DEP_TARGETS	:= $(BIN) clean veryclean
ifeq ($(MAKECMDGOALS),)
NEED_DEPS	:= 1
endif
ifneq ($(strip $(filter-out $(NO_DEP_TARGETS),$(MAKECMDGOALS))),)
NEED_DEPS	:= 1
endif

###############################################################################
#
# Select build architecture and platform based on $(BIN)
#
# BIN has the form bin[-[arch-]platform]

ARCHS		:= $(patsubst arch/%,%,$(wildcard arch/*))
PLATFORMS	:= $(patsubst config/defaults/%.h,%,\
		     $(wildcard config/defaults/*.h))
archs :
	@$(ECHO) $(ARCHS)

platforms :
	@$(ECHO) $(PLATFORMS)

ifdef BIN

# Determine architecture portion of $(BIN), if present
BIN_ARCH	:= $(strip $(foreach A,$(ARCHS),\
			     $(patsubst bin-$(A)-%,$(A),\
			       $(filter bin-$(A)-%,$(BIN)))))

# Determine platform portion of $(BIN), if present
ifeq ($(BIN_ARCH),)
BIN_PLATFORM	:= $(patsubst bin-%,%,$(filter bin-%,$(BIN)))
else
BIN_PLATFORM	:= $(patsubst bin-$(BIN_ARCH)-%,%,$(BIN))
endif

# Determine build architecture
DEFAULT_ARCH	:= i386
ARCH		:= $(firstword $(BIN_ARCH) $(DEFAULT_ARCH))
CFLAGS		+= -DARCH=$(ARCH)
arch :
	@$(ECHO) $(ARCH)
.PHONY : arch

# Determine build platform
DEFAULT_PLATFORM := pcbios
PLATFORM	:= $(firstword $(BIN_PLATFORM) $(DEFAULT_PLATFORM))
CFLAGS		+= -DPLATFORM=$(PLATFORM)
platform :
	@$(ECHO) $(PLATFORM)

endif # defined(BIN)

# Include architecture-specific Makefile
ifdef ARCH
MAKEDEPS	+= arch/$(ARCH)/Makefile
include arch/$(ARCH)/Makefile
endif

# Include architecture-specific include path
ifdef ARCH
INCDIRS		+= arch/$(ARCH)/include
INCDIRS		+= arch/$(ARCH)/include/$(PLATFORM)
endif

###############################################################################
#
# Source file handling

# SRCDIRS lists all directories containing source files.
srcdirs :
	@$(ECHO) $(SRCDIRS)

# SRCS lists all .c or .S files found in any SRCDIR
#
SRCS	+= $(wildcard $(patsubst %,%/*.c,$(SRCDIRS)))
SRCS	+= $(wildcard $(patsubst %,%/*.S,$(SRCDIRS)))
srcs :
	@$(ECHO) $(SRCS)

# AUTO_SRCS lists all files in SRCS that are not mentioned in
# NON_AUTO_SRCS.  Files should be added to NON_AUTO_SRCS if they
# cannot be built using the standard build template.
#
AUTO_SRCS = $(filter-out $(NON_AUTO_SRCS),$(SRCS))
autosrcs :
	@$(ECHO) $(AUTO_SRCS)

# Just about everything else in this section depends upon having
# $(BIN) set

ifdef BIN

# INCDIRS lists the include path
incdirs :
	@$(ECHO) $(INCDIRS)

# Common flags
#
CFLAGS		+= $(foreach INC,$(INCDIRS),-I$(INC))
CFLAGS		+= -Os
CFLAGS		+= -g
ifeq ($(CCTYPE),gcc)
CFLAGS		+= -ffreestanding
CFLAGS		+= -Wall -W -Wformat-nonliteral
HOST_CFLAGS	+= -Wall -W -Wformat-nonliteral
endif
ifeq ($(CCTYPE),icc)
CFLAGS		+= -fno-builtin
CFLAGS		+= -no-ip
CFLAGS		+= -no-gcc
CFLAGS		+= -diag-disable 111 # Unreachable code
CFLAGS		+= -diag-disable 128 # Unreachable loop
CFLAGS		+= -diag-disable 170 # Array boundary checks
CFLAGS		+= -diag-disable 177 # Unused functions
CFLAGS		+= -diag-disable 181 # printf() format checks
CFLAGS		+= -diag-disable 188 # enum strictness
CFLAGS		+= -diag-disable 193 # Undefined preprocessor identifiers
CFLAGS		+= -diag-disable 280 # switch ( constant )
CFLAGS		+= -diag-disable 310 # K&R parameter lists
CFLAGS		+= -diag-disable 424 # Extra semicolon
CFLAGS		+= -diag-disable 589 # Declarations mid-code
CFLAGS		+= -diag-disable 593 # Unused variables
CFLAGS		+= -diag-disable 810 # Casting ints to smaller ints
CFLAGS		+= -diag-disable 981 # Sequence point violations
CFLAGS		+= -diag-disable 1292 # Ignored attributes
CFLAGS		+= -diag-disable 1338 # void pointer arithmetic
CFLAGS		+= -diag-disable 1361 # Variable-length arrays
CFLAGS		+= -diag-disable 1418 # Missing prototypes
CFLAGS		+= -diag-disable 1419 # Missing prototypes
CFLAGS		+= -diag-disable 1599 # Hidden variables
CFLAGS		+= -Wall -Wmissing-declarations
endif
CFLAGS		+= $(WORKAROUND_CFLAGS) $(EXTRA_CFLAGS)
ASFLAGS		+= $(WORKAROUND_ASFLAGS) $(EXTRA_ASFLAGS)
LDFLAGS		+= $(WORKAROUND_LDFLAGS) $(EXTRA_LDFLAGS)
HOST_CFLAGS	+= -O2 -g

# Inhibit -Werror if NO_WERROR is specified on make command line
#
ifneq ($(NO_WERROR),1)
CFLAGS		+= -Werror
ASFLAGS		+= --fatal-warnings
HOST_CFLAGS	+= -Werror
endif

# Function trace recorder state in the last build.  This is needed
# in order to correctly rebuild whenever the function recorder is
# enabled/disabled.
#
FNREC_STATE	:= $(BIN)/.fnrec.state
ifeq ($(wildcard $(FNREC_STATE)),)
FNREC_OLD	:= <invalid>
else
FNREC_OLD	:= $(shell cat $(FNREC_STATE))
endif
ifeq ($(FNREC_OLD),$(FNREC))
$(FNREC_STATE) :
else
$(FNREC_STATE) : clean
$(shell $(ECHO) "$(FNREC)" > $(FNREC_STATE))
endif

VERYCLEANUP	+= $(FNREC_STATE)
MAKEDEPS	+= $(FNREC_STATE)

ifeq ($(FNREC),1)
# Enabling -finstrument-functions affects gcc's analysis and leads to spurious
# warnings about use of uninitialised variables.
#
CFLAGS		+= -Wno-uninitialized
CFLAGS		+= -finstrument-functions
CFLAGS		+= -finstrument-functions-exclude-file-list=core/fnrec.c
endif

# Enable per-item sections and section garbage collection.  Note that
# some older versions of gcc support -fdata-sections but treat it as
# implying -fno-common, which would break our build.  Some other older
# versions issue a spurious and uninhibitable warning if
# -ffunction-sections is used with -g, which would also break our
# build since we use -Werror.
#
ifeq ($(CCTYPE),gcc)
DS_TEST		= $(ECHO) 'char x;' | \
		  $(CC) -fdata-sections -S -x c - -o - 2>/dev/null | \
		  $(GREP) -E '\.comm' > /dev/null
DS_FLAGS	:= $(shell $(DS_TEST) && $(ECHO) '-fdata-sections')
FS_TEST		= $(CC) -ffunction-sections -g -c -x c /dev/null \
		  -o /dev/null 2>/dev/null
FS_FLAGS	:= $(shell $(FS_TEST) && $(ECHO) '-ffunction-sections')
CFLAGS		+= $(FS_FLAGS) $(DS_FLAGS)
endif
LDFLAGS		+= --gc-sections

# Force creation of static binaries (required for OpenBSD, does no
# harm on other platforms).
#
LDFLAGS		+= -static

# compiler.h is needed for our linking and debugging system
#
CFLAGS		+= -include include/compiler.h

# CFLAGS for specific object types
#
CFLAGS_c	+=
CFLAGS_S 	+= -DASSEMBLY

# Base object name of the current target
#
OBJECT		= $(firstword $(subst ., ,$(@F)))

# CFLAGS for specific object files.  You can define
# e.g. CFLAGS_rtl8139, and have those flags automatically used when
# compiling bin/rtl8139.o.
#
OBJ_CFLAGS	= $(CFLAGS_$(OBJECT)) -DOBJECT=$(subst -,_,$(OBJECT))
$(BIN)/%.flags :
	@$(ECHO) $(OBJ_CFLAGS)

# ICC requires postprocessing objects to fix up table alignments
#
ifeq ($(CCTYPE),icc)
POST_O		= && $(ICCFIX) $@
POST_O_DEPS	:= $(ICCFIX)
else
POST_O		:=
POST_O_DEPS	:=
endif

# Rules for specific object types.
#
COMPILE_c	= $(CC) $(CFLAGS) $(CFLAGS_c) $(OBJ_CFLAGS)
RULE_c		= $(Q)$(COMPILE_c) -c $< -o $@ $(POST_O)
RULE_c_to_dbg%.o = $(Q)$(COMPILE_c) -Ddebug_$(subst -,_,$(OBJECT))=$* -c $< -o $@ $(POST_O)
RULE_c_to_c	= $(Q)$(COMPILE_c) -E -c $< > $@
RULE_c_to_s	= $(Q)$(COMPILE_c) -S -g0 -c $< -o $@

PREPROCESS_S	= $(CPP) $(CFLAGS) $(CFLAGS_S) $(OBJ_CFLAGS)
ASSEMBLE_S	= $(AS) $(ASFLAGS)
RULE_S		= $(Q)$(PREPROCESS_S) $< | $(ASSEMBLE_S) -o $@
RULE_S_to_dbg%.o = $(Q)$(PREPROCESS_S) -Ddebug_$(subst -,_,$(OBJECT))=$* $< | $(ASSEMBLE_S) -o $@
RULE_S_to_s	= $(Q)$(PREPROCESS_S) $< > $@

DEBUG_TARGETS	+= dbg%.o c s

# List of embedded images included in the last build of embedded.o.
# This is needed in order to correctly rebuild embedded.o whenever the
# list of objects changes.
#
EMBED		:= $(EMBEDDED_IMAGE) # Maintain backwards compatibility
EMBEDDED_LIST	:= $(BIN)/.embedded.list
ifeq ($(wildcard $(EMBEDDED_LIST)),)
EMBED_OLD := <invalid>
else
EMBED_OLD := $(shell cat $(EMBEDDED_LIST))
endif
ifneq ($(EMBED_OLD),$(EMBED))
$(shell $(ECHO) "$(EMBED)" > $(EMBEDDED_LIST))
endif

$(EMBEDDED_LIST) :

VERYCLEANUP	+= $(EMBEDDED_LIST)

EMBEDDED_FILES	:= $(subst $(COMMA), ,$(EMBED))
EMBED_ALL	:= $(foreach i,$(call seq,1,$(words $(EMBEDDED_FILES))),\
		     EMBED ( $(i), \"$(word $(i), $(EMBEDDED_FILES))\",\
			     \"$(notdir $(word $(i),$(EMBEDDED_FILES)))\" ))

embedded_DEPS += $(EMBEDDED_FILES) $(EMBEDDED_LIST)

CFLAGS_embedded = -DEMBED_ALL="$(EMBED_ALL)"

# List of trusted root certificates
#
TRUSTED_LIST	:= $(BIN)/.trusted.list
ifeq ($(wildcard $(TRUSTED_LIST)),)
TRUST_OLD := <invalid>
else
TRUST_OLD := $(shell cat $(TRUSTED_LIST))
endif
ifneq ($(TRUST_OLD),$(TRUST))
$(shell $(ECHO) "$(TRUST)" > $(TRUSTED_LIST))
endif

$(TRUSTED_LIST) :

VERYCLEANUP	+= $(TRUSTED_LIST)

# Trusted root certificate fingerprints
#
TRUSTED_CERTS	:= $(subst $(COMMA), ,$(TRUST))
TRUSTED_FPS	:= $(foreach CERT,$(TRUSTED_CERTS),\
		     0x$(subst :,$(COMMA) 0x,$(lastword $(subst =, ,\
			 $(shell $(OPENSSL) x509 -in $(CERT) -noout -sha256 \
				 -fingerprint))))$(COMMA))

rootcert_DEPS += $(TRUSTED_FILES) $(TRUSTED_LIST)

CFLAGS_rootcert = $(if $(TRUSTED_FPS),-DTRUSTED="$(TRUSTED_FPS)")

# (Single-element) list of client certificates
#
CERT_LIST := $(BIN)/.certificate.list
ifeq ($(wildcard $(CERT_LIST)),)
CERT_OLD := <invalid>
else
CERT_OLD := $(shell cat $(CERT_LIST))
endif
ifneq ($(CERT_OLD),$(CERT))
$(shell $(ECHO) "$(CERT)" > $(CERT_LIST))
endif

$(CERT_LIST) :

VERYCLEANUP += $(CERT_LIST)

# Embedded client certificate
#
CERT_INC := $(BIN)/.certificate.der

ifdef CERT
$(CERT_INC) : $(CERT) $(CERT_LIST)
	$(Q)$(OPENSSL) x509 -in $< -outform DER -out $@

clientcert_DEPS += $(CERT_INC)
endif

CLEANUP += $(CERT_INC)

clientcert_DEPS += $(CERT_LIST)

CFLAGS_clientcert += $(if $(CERT),-DCERTIFICATE="\"$(CERT_INC)\"")

# (Single-element) list of client private keys
#
ifdef KEY
PRIVKEY	:= $(KEY) # Maintain backwards compatibility
endif
PRIVKEY_LIST := $(BIN)/.private_key.list
ifeq ($(wildcard $(PRIVKEY_LIST)),)
PRIVKEY_OLD := <invalid>
else
PRIVKEY_OLD := $(shell cat $(PRIVKEY_LIST))
endif
ifneq ($(PRIVKEY_OLD),$(PRIVKEY))
$(shell $(ECHO) "$(PRIVKEY)" > $(PRIVKEY_LIST))
endif

$(PRIVKEY_LIST) :

VERYCLEANUP += $(PRIVKEY_LIST)

# Embedded client private key
#
PRIVKEY_INC := $(BIN)/.private_key.der

ifdef PRIVKEY
$(PRIVKEY_INC) : $(PRIVKEY) $(PRIVKEY_LIST)
	$(Q)$(OPENSSL) rsa -in $< -outform DER -out $@

clientcert_DEPS += $(PRIVKEY_INC)
endif

CLEANUP += $(PRIVKEY_INC)

clientcert_DEPS += $(PRIVKEY_LIST)

CFLAGS_clientcert += $(if $(PRIVKEY),-DPRIVATE_KEY="\"$(PRIVKEY_INC)\"")

# These files use .incbin inline assembly to include a binary file.
# Unfortunately ccache does not detect this dependency and caches
# builds even when the binary file has changed.
#
$(BIN)/embedded.o : override CC := env CCACHE_DISABLE=1 $(CC)

$(BIN)/clientcert.o : override CC := env CCACHE_DISABLE=1 $(CC)

# Version number
#
CFLAGS_version += -DVERSION_MAJOR=$(VERSION_MAJOR) \
		  -DVERSION_MINOR=$(VERSION_MINOR) \
		  -DVERSION_PATCH=$(VERSION_PATCH) \
		  -DVERSION="\"$(VERSION)\""
# Make sure the version number gets updated on every git checkout
ifneq ($(GITVERSION),)
$(BIN)/version.o : ../.git/index
endif

# We automatically generate rules for any file mentioned in AUTO_SRCS
# using the following set of templates.  We use $(eval ...) if
# available, otherwise we generate separate Makefile fragments and
# include them.

# deps_template : generate dependency list for a given source file
#
# $(1) is the full path to the source file (e.g. "drivers/net/rtl8139.c")
#
define deps_template_file
$(call deps_template_parts,$(1),$(subst .,,$(suffix $(1))),$(basename $(notdir $(1))))
endef
#
# $(1) is the full path to the source file (e.g. "drivers/net/rtl8139.c")
# $(2) is the source type (e.g. "c")
# $(3) is the source base name (e.g. "rtl8139")
#
define deps_template_parts
	@$(ECHO) "  [DEPS] $(1)"
	@$(MKDIR) -p $(BIN)/deps/$(dir $(1))
	$(Q)$(CPP) $(CFLAGS) $(CFLAGS_$(2)) $(CFLAGS_$(3)) -DOBJECT=$(3) \
		-Wno-error -M $(1) -MG -MP | \
		sed 's/\.o\s*:/_DEPS +=/' > $(BIN)/deps/$(1).d
	$(Q)$(if $(findstring drivers/,$(1)),\
	   $(PERL) $(PARSEROM) $(1) >> $(BIN)/deps/$(1).d)
endef

# rules_template : generate rules for a given source file
#
# $(1) is the full path to the source file (e.g. "drivers/net/rtl8139.c")
#
define rules_template
$(call rules_template_parts,$(1),$(subst .,,$(suffix $(1))),$(basename $(notdir $(1))))
endef
#
# $(1) is the full path to the source file (e.g. "drivers/net/rtl8139.c")
# $(2) is the source type (e.g. "c")
# $(3) is the source base name (e.g. "rtl8139")
#
define rules_template_parts
$$(BIN)/$(3).o : $(1) $$(MAKEDEPS) $$(POST_O_DEPS) $$($(3)_DEPS)
	$$(QM)$(ECHO) "  [BUILD] $$@"
	$$(RULE_$(2))
BOBJS += $$(BIN)/$(3).o
$(foreach TGT,$(DEBUG_TARGETS),$(if $(RULE_$(2)_to_$(TGT)),$(NEWLINE)$(call rules_template_target,$(1),$(2),$(3),$(TGT))))
$$(BIN)/deps/$(1).d : $$($(3)_DEPS)
TAGS : $$($(3)_DEPS)
endef
#
# $(1) is the full path to the source file (e.g. "drivers/net/rtl8139.c")
# $(2) is the source type (e.g. "c")
# $(3) is the source base name (e.g. "rtl8139")
# $(4) is the destination type (e.g. "dbg%.o")
#
define rules_template_target
$$(BIN)/$(3).$(4) : $(1) $$(MAKEDEPS) $$(POST_O_DEPS) $$($(3)_DEPS)
	$$(QM)$(ECHO) "  [BUILD] $$@"
	$$(RULE_$(2)_to_$(4))
$(TGT)_OBJS += $$(BIN)/$(3).$(4)
endef
#
# $(1) is the full path to the source file (e.g. "drivers/net/rtl8139.c")
#
define rules_template_file
	@$(ECHO) "  [RULES] $(1)"
	@$(MKDIR) -p $(BIN)/rules/$(dir $(1))
	@$(ECHO_E) '$(subst $(NEWLINE),\n,$(call rules_template,$(1)))' \
		 > $(BIN)/rules/$(1).r
endef

# Generate the dependency files
#
$(BIN)/deps/%.d : % $(MAKEDEPS) $(PARSEROM)
	$(call deps_template_file,$<)

# Calculate list of dependency files
#
AUTO_DEPS	= $(patsubst %,$(BIN)/deps/%.d,$(AUTO_SRCS))
autodeps :
	@$(ECHO) $(AUTO_DEPS)
VERYCLEANUP	+= $(BIN)/deps

# Include dependency files
#
ifdef NEED_DEPS
ifneq ($(AUTO_DEPS),)
-include $(AUTO_DEPS)
endif
endif

# Generate the rules files
#
$(BIN)/rules/%.r : % $(MAKEDEPS)
	$(call rules_template_file,$<)

# Calculate list of rules files
#
AUTO_RULES	= $(patsubst %,$(BIN)/rules/%.r,$(AUTO_SRCS))
autorules :
	@$(ECHO) $(AUTO_RULES)
VERYCLEANUP	+= $(BIN)/rules

# Evaluate rules (or include rules files)
#
ifdef NEED_DEPS
ifneq ($(AUTO_RULES),)
ifneq ($(HAVE_EVAL),)
$(foreach SRC,$(AUTO_SRCS),$(eval $(call rules_template,$(SRC))))
else
-include $(AUTO_RULES)
endif
endif
endif

# The following variables are created by the rules files
#
bobjs :
	@$(ECHO) $(BOBJS)
drivers :
	@$(ECHO) $(DRIVERS)
.PHONY : drivers
roms :
	@$(ECHO) $(ROMS)

# Generate error usage information
#
$(BIN)/%.einfo : $(BIN)/%.o
	$(QM)$(ECHO) "  [EINFO] $@"
	$(Q)$(OBJCOPY) -O binary -j .einfo --set-section-flags .einfo=alloc \
		$< $@

EINFOS		:= $(patsubst $(BIN)/%.o,$(BIN)/%.einfo,$(BOBJS))
$(BIN)/errors : $(EINFOS) $(EINFO)
	$(QM)$(ECHO) "  [EINFO] $@"
	$(Q)$(EINFO) $(EINFOS) | sort > $@
CLEANUP		+= $(BIN)/errors	# Doesn't match the $(BIN)/*.* pattern

# Generate the NIC file from the parsed source files.  The NIC file is
# only for rom-o-matic.
#
$(BIN)/NIC : $(AUTO_DEPS)
	@$(ECHO) '# This is an automatically generated file, do not edit' > $@
	@$(ECHO) '# It does not affect anything in the build, ' \
	     'it is only for rom-o-matic' >> $@
	@$(ECHO) >> $@
	@perl -ne 'chomp; print "$$1\n" if /\# NIC\t(.*)$$/' $^ >> $@
CLEANUP		+= $(BIN)/NIC	# Doesn't match the $(BIN)/*.* pattern

# Analyse a target name (e.g. "bin/dfe538--prism2_pci.zrom.tmp") and
# derive the variables:
# 
# TGT_ELEMENTS : the elements of the target (e.g. "dfe538 prism2_pci")
# TGT_PREFIX   : the prefix type (e.g. "zrom")
# TGT_DRIVERS  : the driver for each element (e.g. "rtl8139 prism2_pci")
# TGT_ROM_NAME : the ROM name (e.g. "dfe538")
# TGT_MEDIA    : the media type (e.g. "rom")
#
DRIVERS_ipxe	= $(DRIVERS)
CARD_DRIVER	= $(firstword $(DRIVER_$(1)) $(1))
TGT_ELEMENTS	= $(subst --, ,$(firstword $(subst ., ,$(notdir $@))))
TGT_PREFIX	= $(word 2,$(subst ., ,$(notdir $@)))
TGT_ROM_NAME	= $(firstword $(TGT_ELEMENTS))
TGT_DRIVERS	= $(strip $(if $(DRIVERS_$(TGT_ROM_NAME)), \
			       $(DRIVERS_$(TGT_ROM_NAME)), \
			       $(foreach TGT_ELEMENT,$(TGT_ELEMENTS), \
			         $(call CARD_DRIVER,$(TGT_ELEMENT))) ))
TGT_MEDIA	= $(subst z,,$(TGT_PREFIX))

# Look up ROM IDs for the current target
# (e.g. "bin/dfe538--prism2_pci.zrom.tmp") and derive the variables:
#
# TGT_PCI_VENDOR : the PCI vendor ID (e.g. "0x1186")
# TGT_PCI_DEVICE : the PCI device ID (e.g. "0x1300")
#
TGT_PCI_VENDOR	= $(PCI_VENDOR_$(TGT_ROM_NAME))
TGT_PCI_DEVICE	= $(PCI_DEVICE_$(TGT_ROM_NAME))

# Calculate link-time options for the current target
# (e.g. "bin/dfe538--prism2_pci.zrom.tmp") and derive the variables:
#
# TGT_LD_DRIVERS : symbols to require in order to drag in the relevant drivers
#		   (e.g. "obj_rtl8139 obj_prism2_pci")
# TGT_LD_IDS :     symbols to define in order to fill in ID structures in the
#		   ROM header (e.g."pci_vendor_id=0x1186 pci_device_id=0x1300")
#
TGT_LD_DRIVERS	= $(subst -,_,$(patsubst %,obj_%,$(TGT_DRIVERS)))
TGT_LD_IDS	= pci_vendor_id=$(firstword $(TGT_PCI_VENDOR) 0) \
		  pci_device_id=$(firstword $(TGT_PCI_DEVICE) 0)
TGT_LD_ENTRY	= _$(TGT_PREFIX)_start

# Calculate linker flags based on link-time options for the current
# target type (e.g. "bin/dfe538--prism2_pci.zrom.tmp") and derive the
# variables:
#
# TGT_LD_FLAGS : target-specific flags to pass to linker (e.g.
#		 "-u obj_zpciprefix -u obj_rtl8139 -u obj_prism2_pci
#		  --defsym pci_vendor=0x1186 --defsym pci_device=0x1300")
#
TGT_LD_FLAGS	= $(foreach SYM,$(TGT_LD_ENTRY) $(TGT_LD_DRIVERS) obj_config,\
		    -u $(SYM) --defsym check_$(SYM)=$(SYM) ) \
		  $(patsubst %,--defsym %,$(TGT_LD_IDS)) \
		  -e $(TGT_LD_ENTRY)

# Calculate list of debugging versions of objects to be included in
# the target.
#
DEBUG_LIST	= $(subst $(COMMA), ,$(DEBUG))
DEBUG_OBJ_LEVEL	= $(firstword $(word 2,$(subst :, ,$(1))) 1)
DEBUG_OBJ_BASE	= $(word 1,$(subst :, ,$(1))).dbg$(call DEBUG_OBJ_LEVEL,$(1))
DEBUG_OBJ	= $(BIN)/$(call DEBUG_OBJ_BASE,$(1)).o
DEBUG_ORIG_OBJ	= $(BIN)/$(word 1,$(subst :, ,$(1))).o
DEBUG_OBJS	= $(foreach D,$(DEBUG_LIST),$(call DEBUG_OBJ,$(D)))
DEBUG_ORIG_OBJS	= $(foreach D,$(DEBUG_LIST),$(call DEBUG_ORIG_OBJ,$(D)))
BLIB_OBJS	= $(DEBUG_OBJS) $(filter-out $(DEBUG_ORIG_OBJS),$(BOBJS))

# Print out all derived information for a given target.
#
$(BIN)/%.info :
	@$(ECHO) 'Elements             : $(TGT_ELEMENTS)'
	@$(ECHO) 'Prefix               : $(TGT_PREFIX)'
	@$(ECHO) 'Drivers              : $(TGT_DRIVERS)'
	@$(ECHO) 'ROM name             : $(TGT_ROM_NAME)'
	@$(ECHO) 'Media                : $(TGT_MEDIA)'
	@$(ECHO)
	@$(ECHO) 'PCI vendor           : $(TGT_PCI_VENDOR)'
	@$(ECHO) 'PCI device           : $(TGT_PCI_DEVICE)'
	@$(ECHO)
	@$(ECHO) 'LD driver symbols    : $(TGT_LD_DRIVERS)'
	@$(ECHO) 'LD ID symbols        : $(TGT_LD_IDS)'
	@$(ECHO) 'LD entry point       : $(TGT_LD_ENTRY)'
	@$(ECHO)
	@$(ECHO) 'LD target flags      : $(TGT_LD_FLAGS)'
	@$(ECHO)
	@$(ECHO) 'Debugging objects    : $(DEBUG_OBJS)'
	@$(ECHO) 'Replaced objects     : $(DEBUG_ORIG_OBJS)'

# List of objects included in the last build of blib.  This is needed
# in order to correctly rebuild blib whenever the list of objects
# changes.
#
BLIB_LIST	:= $(BIN)/.blib.list
ifeq ($(wildcard $(BLIB_LIST)),)
BLIB_OBJS_OLD	:= <invalid>
else
BLIB_OBJS_OLD	:= $(shell cat $(BLIB_LIST))
endif
ifneq ($(BLIB_OBJS_OLD),$(BLIB_OBJS))
$(shell $(ECHO) "$(BLIB_OBJS)" > $(BLIB_LIST))
endif

$(BLIB_LIST) :

VERYCLEANUP	+= $(BLIB_LIST)

# Library of all objects
#
BLIB		= $(BIN)/blib.a
$(BLIB) : $(BLIB_OBJS) $(BLIB_LIST) $(MAKEDEPS)
	$(Q)$(RM) $(BLIB)
	$(QM)$(ECHO) "  [AR] $@"
	$(Q)$(AR) r $@ $(BLIB_OBJS)
	$(Q)$(RANLIB) $@
blib : $(BLIB)

# Command to generate build ID.  Must be unique for each $(BIN)/%.tmp,
# even within the same build run.
#
BUILD_ID_CMD	:= perl -e 'printf "0x%08x", int ( rand ( 0xffffffff ) );'

# Build an intermediate object file from the objects required for the
# specified target.
#
$(BIN)/%.tmp : $(BLIB) $(MAKEDEPS) $(LDSCRIPT)
	$(QM)$(ECHO) "  [LD] $@"
	$(Q)$(LD) $(LDFLAGS) -T $(LDSCRIPT) $(TGT_LD_FLAGS) $(BLIB) -o $@ \
		--defsym _build_id=`$(BUILD_ID_CMD)` -Map $(BIN)/$*.tmp.map
	$(Q)$(OBJDUMP) -ht $@ | $(PERL) $(SORTOBJDUMP) >> $(BIN)/$*.tmp.map

# Keep intermediate object file (useful for debugging)
.PRECIOUS : $(BIN)/%.tmp

# Show a linker map for the specified target
#
$(BIN)/%.map : $(BIN)/%.tmp
	@less $(BIN)/$*.tmp.map

# Get objects list for the specified target
#
define objs_list
	$(sort $(foreach OBJ_SYMBOL,\
		 $(filter obj_%,$(shell $(NM) $(1) | cut -d" " -f3)),\
		 $(patsubst obj_%,%,$(OBJ_SYMBOL))))
endef
$(BIN)/%.objs : $(BIN)/%.tmp
	$(Q)$(ECHO) $(call objs_list,$<)
$(BIN)/%.sizes : $(BIN)/%.tmp
	$(Q)$(SIZE) -t $(foreach OBJ,$(call objs_list,$<),$(wildcard $(BIN)/$(subst _,?,$(OBJ)).o)) | \
		sort -g

# Get dependency list for the specified target
#
define deps_list
	$(sort $(foreach OBJ,$(call objs_list,$(1)),$($(OBJ)_DEPS)))
endef
$(BIN)/%.deps : $(BIN)/%.tmp
	$(Q)$(ECHO) $(call deps_list,$<)

# Get unneeded source files for the specified target
#
define nodeps_list
	$(sort $(filter-out $(call deps_list,$(1)),\
		 $(foreach BOBJ,$(BOBJS),\
		   $($(basename $(notdir $(BOBJ)))_DEPS))))
endef
$(BIN)/%.nodeps : $(BIN)/%.tmp
	$(Q)$(ECHO) $(call nodeps_list,$<)

# Get licensing verdict for the specified target
#
define licensable_deps_list
	$(filter-out config/local/%.h,\
	  $(filter-out $(BIN)/.%.list,\
	    $(call deps_list,$(1))))
endef
define unlicensed_deps_list
	$(shell $(GREP) -L FILE_LICENCE $(call licensable_deps_list,$(1)))
endef
define licence_list
	$(sort $(foreach LICENCE,\
		 $(filter __licence__%,$(shell $(NM) $(1) | cut -d" " -f3)),\
		 $(word 2,$(subst __, ,$(LICENCE)))))
endef
$(BIN)/%.licence_list : $(BIN)/%.tmp
	$(Q)$(ECHO) $(call licence_list,$<)
$(BIN)/%.licence : $(BIN)/%.tmp
	$(QM)$(ECHO) "  [LICENCE] $@"
	$(Q)$(if $(strip $(call unlicensed_deps_list,$<)),\
		echo -n "Unable to determine licence because the following " ;\
		echo "files are missing a licence declaration:" ;\
		echo $(call unlicensed_deps_list,$<);\
		exit 1,\
		$(PERL) $(LICENCE) $(call licence_list,$<))

# Extract compression information from intermediate object file
#
$(BIN)/%.zinfo : $(BIN)/%.tmp
	$(QM)$(ECHO) "  [ZINFO] $@"
	$(Q)$(OBJCOPY) -O binary -j .zinfo $< $@

# Build raw binary file from intermediate object file
#
$(BIN)/%.bin : $(BIN)/%.tmp
	$(QM)$(ECHO) "  [BIN] $@"
	$(Q)$(OBJCOPY) -O binary -R .zinfo $< $@

# Compress raw binary file
#
$(BIN)/%.zbin : $(BIN)/%.bin $(BIN)/%.zinfo $(ZBIN)
	$(QM)$(ECHO) "  [ZBIN] $@"
	$(Q)$(ZBIN) $(BIN)/$*.bin $(BIN)/$*.zinfo > $@

# Rules for each media format.  These are generated and placed in an
# external Makefile fragment.  We could do this via $(eval ...), but
# that would require make >= 3.80.
# 
# Note that there's an alternative way to generate most .rom images:
# they can be copied from their 'master' ROM image using cp and
# reprocessed with makerom to add the PCI IDs and ident string.  The
# relevant rule would look something like:
#
#   $(BIN)/dfe538%rom : $(BIN)/rtl8139%rom
#	cat $< $@
#	$(FINALISE_rom)
# 
# You can derive the ROM/driver relationships using the variables
# DRIVER_<rom> and/or ROMS_<driver>.
# 
# We don't currently do this, because (a) it would require generating
# yet more Makefile fragments (since you need a rule for each ROM in
# ROMS), and (b) the linker is so fast that it probably wouldn't make
# much difference to the overall build time.

# Add NON_AUTO_MEDIA to the media list, so that they show up in the
# output of "make"
#
MEDIA		+= $(NON_AUTO_MEDIA)

media :
	@$(ECHO) $(MEDIA)

AUTO_MEDIA	= $(filter-out $(NON_AUTO_MEDIA),$(MEDIA))
automedia :
	@$(ECHO) $(AUTO_MEDIA)

# media_template : create media rules
#
# $(1) is the media name (e.g. "rom")
#
define media_template
$(if $(filter $(1),$(AUTO_MEDIA)),$(call auto_media_template,$(1)))
LIST_$(1) := $$(if $$(LIST_NAME_$(1)),$$($$(LIST_NAME_$(1))),$$(DRIVERS))
ALL_$(1) = $$(foreach ITEM,$$(LIST_$(1)),$$(BIN)/$$(ITEM).$(1))
$$(BIN)/all$(1)s : $$(ALL_$(1))
$$(BIN)/allall : $$(BIN)/all$(1)s
all$(1)s : $$(BIN)/all$(1)s
allall : $$(BIN)/allall
endef
#
# $(1) is the media name (e.g. "rom")
#
define auto_media_template
$$(BIN)/%.$(1) : $$(BIN)/%.$(1).zbin
	$$(QM)echo "  [FINISH] $$@"
	$$(Q)$$(CP) $$< $$@
	$$(Q)$$(if $$(PAD_$(1)),$$(PAD_$(1)) $$@)
	$$(Q)$$(if $$(FINALISE_$(1)),$$(FINALISE_$(1)) $$@)
endef
#
# $(1) is the media name (e.g. "rom")
#
define media_template_file
	@$(ECHO) "  [MEDIARULES] $(1)"
	@$(MKDIR) -p $(BIN)/rules/$(dir $(1))
	@$(ECHO_E) '$(subst $(NEWLINE),\n,$(call media_template,$(1)))' \
		> $(BIN)/rules/$(1).media.r
endef

# Generate media rules files
#
$(BIN)/rules/%.media.r : $(MAKEDEPS)
	$(call media_template_file,$*)

# Calculate list of media rules files
#
MEDIA_RULES		= $(patsubst %,$(BIN)/rules/%.media.r,$(MEDIA))
mediarules :
	@$(ECHO) $(MEDIA_RULES)

# Evaluate media rules (or include media rules files)
#
ifdef NEED_DEPS
ifneq ($(MEDIA_RULES),)
ifneq ($(HAVE_EVAL),)
$(foreach MEDIUM,$(MEDIA),$(eval $(call media_template,$(MEDIUM))))
else
-include $(MEDIA_RULES)
endif
endif
endif

# Wrap up binary blobs (for embedded images)
#
$(BIN)/%.o : payload/%.img
	$(QM)echo "  [WRAP] $@"
	$(Q)$(LD) -b binary -r -o $@ $< --undefined obj_payload \
		--defsym obj_$*=0

BOBJS += $(patsubst payload/%.img,$(BIN)/%.o,$(wildcard payload/*.img))

# Alias for ipxe.%
#
$(BIN)/etherboot.% : $(BIN)/ipxe.%
	ln -sf $(notdir $<) $@

endif # defined(BIN)

###############################################################################
#
# The compression utilities
#
$(NRV2B) : util/nrv2b.c $(MAKEDEPS)
	$(QM)$(ECHO) "  [HOSTCC] $@"
	$(Q)$(HOST_CC) $(HOST_CFLAGS) -DENCODE -DDECODE -DMAIN -DVERBOSE \
		       -DNDEBUG -DBITSIZE=32 -DENDIAN=0 -o $@ $<
CLEANUP	+= $(NRV2B)

$(ZBIN) : util/zbin.c util/nrv2b.c $(MAKEDEPS)
	$(QM)$(ECHO) "  [HOSTCC] $@"
	$(Q)$(HOST_CC) $(HOST_CFLAGS) -o $@ $<
CLEANUP += $(ZBIN)

###############################################################################
#
# The EFI image converter
#
ELF2EFI_CFLAGS	:= -I$(BINUTILS_DIR)/include -I$(BFD_DIR)/include \
		   -I$(ZLIB_DIR)/include -idirafter include
ELF2EFI_LDFLAGS	:= -L$(BINUTILS_DIR)/lib -L$(BFD_DIR)/lib -L$(ZLIB_DIR)/lib \
		   -lbfd -ldl -liberty -lz -Wl,--no-warn-search-mismatch

$(ELF2EFI32) : util/elf2efi.c $(MAKEDEPS)
	$(QM)$(ECHO) "  [HOSTCC] $@"
	$(Q)$(HOST_CC) $(HOST_CFLAGS) $(ELF2EFI_CFLAGS) -DEFI_TARGET_IA32 $< \
		$(ELF2EFI_LDFLAGS) -o $@
CLEANUP += $(ELF2EFI32)

$(ELF2EFI64) : util/elf2efi.c $(MAKEDEPS)
	$(QM)$(ECHO) "  [HOSTCC] $@"
	$(Q)$(HOST_CC) $(HOST_CFLAGS) $(ELF2EFI_CFLAGS) -DEFI_TARGET_X64 $< \
		$(ELF2EFI_LDFLAGS) -o $@
CLEANUP += $(ELF2EFI64)

$(EFIROM) : util/efirom.c $(MAKEDEPS)
	$(QM)$(ECHO) "  [HOSTCC] $@"
	$(Q)$(HOST_CC) $(HOST_CFLAGS) -idirafter include -o $@ $<
CLEANUP += $(EFIROM)

###############################################################################
#
# The ICC fixup utility
#
$(ICCFIX) : util/iccfix.c $(MAKEDEPS)
	$(QM)$(ECHO) "  [HOSTCC] $@"
	$(Q)$(HOST_CC) $(HOST_CFLAGS) -idirafter include -o $@ $<
CLEANUP += $(ICCFIX)

###############################################################################
#
# The error usage information utility
#
$(EINFO) : util/einfo.c $(MAKEDEPS)
	$(QM)$(ECHO) "  [HOSTCC] $@"
	$(Q)$(HOST_CC) $(HOST_CFLAGS) -idirafter include -o $@ $<
CLEANUP += $(EINFO)

###############################################################################
#
# Local configs
#
config/local/%.h :
	$(Q)touch $@

###############################################################################
#
# Auto-incrementing build serial number.  Append "bs" to your list of
# build targets to get a serial number printed at the end of the
# build.  Enable -DBUILD_SERIAL in order to see it when the code runs.
#
BUILDSERIAL_H		= config/.buildserial.h
BUILDSERIAL_NOW		= config/.buildserial.now
BUILDSERIAL_NEXT	= config/.buildserial.next

$(BUILDSERIAL_NOW) $(BUILDSERIAL_NEXT) :
	$(ECHO) 1 > $@

$(BUILDSERIAL_H) : $(BUILDSERIAL_NOW) $(BUILDSERIAL_NEXT)
	$(ECHO) '#define BUILD_SERIAL_NUM $(shell cat $<)' > $@

ifeq ($(filter bs,$(MAKECMDGOALS)),bs)
$(shell diff -q $(BUILDSERIAL_NOW) $(BUILDSERIAL_NEXT) > /dev/null || \
	cp -f $(BUILDSERIAL_NEXT) $(BUILDSERIAL_NOW))
endif

bs : $(BUILDSERIAL_NOW)
	@$(ECHO) $$(( $(shell cat $<) + 1 )) > $(BUILDSERIAL_NEXT)
	@$(ECHO) "Build serial number is $(shell cat $<)"

###############################################################################
#
# Build the TAGS file(s) for emacs
#
TAGS :
	ctags -e -R -f $@ --exclude=bin

CLEANUP	+= TAGS

###############################################################################
#
# Force rebuild for any given target
#
%.rebuild :
	rm -f $*
	$(Q)$(MAKE) $*

###############################################################################
#
# Symbol table checks
#

ifdef BIN

SYMTAB	= $(BIN)/symtab
$(SYMTAB) : $(BLIB)
	$(OBJDUMP) -w -t $< > $@

CLEANUP	+= $(BIN)/symtab

symcheck : $(SYMTAB)
	$(PERL) $(SYMCHECK) $<

endif # defined(BIN)

###############################################################################
#
# Build bochs symbol table
#

ifdef BIN

$(BIN)/%.bxs : $(BIN)/%.tmp
	$(NM) $< | cut -d" " -f1,3 > $@

endif # defined(BIN)

###############################################################################
#
# Documentation
#

ifdef BIN

$(BIN)/doxygen.cfg : doxygen.cfg $(MAKEDEPS)
	$(Q)$(PERL) -pe 's{\@SRCDIRS\@}{$(SRCDIRS)}; ' \
		-e  's{\@INCDIRS\@}{$(filter-out .,$(INCDIRS))}; ' \
		-e  's{\@BIN\@}{$(BIN)}; ' \
		-e  's{\@ARCH\@}{$(ARCH)}; ' \
		$< > $@

$(BIN)/doc : $(BIN)/doxygen.cfg
	$(Q)$(DOXYGEN) $<

.PHONY : $(BIN)/doc

doc : $(BIN)/doc

doc-clean :
	$(Q)$(RM) -r $(BIN)/doc

VERYCLEANUP	+= $(BIN)/doc

docview :
	@[ -f $(BIN)/doc/html/index.html ] || $(MAKE) $(BIN)/doc
	@if [ -n "$$BROWSER" ] ; then \
		( $$BROWSER $(BIN)/doc/html/index.html & ) ; \
	else \
		$(ECHO) "Documentation index in $(BIN)/doc/html/index.html" ; \
	fi

endif # defined(BIN)

###############################################################################
#
# Keyboard maps
#

hci/keymap/keymap_%.c :
	$(Q)$(PERL) $(GENKEYMAP) $* > $@

###############################################################################
#
# Force deletion of incomplete targets
#

.DELETE_ON_ERROR :

###############################################################################
#
# Clean-up
#
clean :
	$(RM) $(CLEANUP)

veryclean : clean
	$(RM) -r $(VERYCLEANUP)<|MERGE_RESOLUTION|>--- conflicted
+++ resolved
@@ -146,16 +146,6 @@
 
 endef
 
-<<<<<<< HEAD
-# Check for an old version of gas (binutils 2.9.1)
-#
-OLDGAS	:= $(shell $(AS) --version | $(GREP) -q '2\.9\.1' && $(ECHO) -DGAS291)
-WORKAROUND_CFLAGS += $(OLDGAS)
-oldgas :
-	@$(ECHO) $(oldgas)
-
-=======
->>>>>>> c6c80789
 # Some widespread patched versions of gcc include -fstack-protector by
 # default, even when -ffreestanding is specified.  We therefore need
 # to disable -fstack-protector if the compiler supports it.
